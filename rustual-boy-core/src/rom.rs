use encoding::DecoderTrap;
use encoding::all::WINDOWS_31J;
use encoding::types::EncodingRef;

use std::io::{self, Read, Error, ErrorKind};
use std::fs::File;
use std::path::Path;
use std::borrow::Cow;
use std::string::FromUtf8Error;

pub const MIN_ROM_SIZE: usize = 1024;
pub const MAX_ROM_SIZE: usize = 16 * 1024 * 1024;

pub struct Rom {
    bytes: Box<[u8]>,
    bytes_ptr: *mut u8,
}

impl Rom {
    pub fn load<P: AsRef<Path>>(file_name: P) -> io::Result<Rom> {
        let mut file = File::open(file_name)?;
        let mut vec = Vec::new();
        file.read_to_end(&mut vec)?;

<<<<<<< HEAD
        let size = vec.len();
        if size < MIN_ROM_SIZE || size > MAX_ROM_SIZE || !size.is_power_of_two() {
=======
        Rom::from_bytes(&vec)
    }

    pub fn from_bytes(bytes: &[u8]) -> io::Result<Rom> {
        let bytes_copy = bytes.to_vec();

        let size = bytes_copy.len();
        if size < MIN_ROM_SIZE || size > MAX_ROM_SIZE || size.count_ones() != 1 {
>>>>>>> 5f0f9c7c
            return Err(Error::new(ErrorKind::InvalidData, "Invalid ROM size"));
        }

        let mut bytes_box = bytes_copy.into_boxed_slice();
        let bytes_ptr = bytes_box.as_mut_ptr();

        Ok(Rom {
            bytes: bytes_box,
            bytes_ptr: bytes_ptr,
        })
    }

    pub fn size(&self) -> usize {
        self.bytes.len()
    }

    pub fn read_byte(&self, addr: u32) -> u8 {
        let addr = self.mask_addr(addr);
        unsafe {
            *self.bytes_ptr.offset(addr as _)
        }
    }

    pub fn read_halfword(&self, addr: u32) -> u16 {
        let addr = addr & 0xfffffffe;
        let addr = self.mask_addr(addr);
        unsafe {
            (*self.bytes_ptr.offset(addr as _) as u16) |
            ((*self.bytes_ptr.offset((addr + 1) as _) as u16) << 8)
        }
    }

    fn mask_addr(&self, addr: u32) -> u32 {
        let mask = (self.bytes.len() - 1) as u32;
        addr & mask
    }

    pub fn name(&self) -> Result<String, Cow<'static, str>> {
        let header_offset = self.header_offset();
        let name_offset = header_offset;
        let name_bytes = &self.bytes[name_offset..name_offset + 0x14];
        // Windows-31J is a superset of Shift JIS, which technically makes this
        //  code a bit too permissive, but saves us from writing our own decoder
        //  just to read ROM names. Even if we did try to write our own,
        //  I haven't seen any documentation that mentions which specific Shift JIS
        //  version we should use in the first place, especially since the more
        //  widely-used ones were standardized in 1997, after the Virtual Boy was
        //  in production.
        let shift_jis_encoding = WINDOWS_31J as EncodingRef;
        shift_jis_encoding.decode(name_bytes, DecoderTrap::Strict)
    }

    pub fn maker_code(&self) -> Result<String, FromUtf8Error> {
        let header_offset = self.header_offset();
        let maker_code_offset = header_offset + 0x19;
        let maker_code_bytes = &self.bytes[maker_code_offset..maker_code_offset + 2];
        let mut maker_code_vec = Vec::new();
        maker_code_vec.extend_from_slice(maker_code_bytes);
        String::from_utf8(maker_code_vec)
    }

    pub fn game_code(&self) -> Result<String, FromUtf8Error> {
        let header_offset = self.header_offset();
        let game_code_offset = header_offset + 0x1b;
        let game_code_bytes = &self.bytes[game_code_offset..game_code_offset + 2];
        let mut game_code_vec = Vec::new();
        game_code_vec.extend_from_slice(game_code_bytes);
        String::from_utf8(game_code_vec)
    }

    pub fn game_version_byte(&self) -> u8 {
        let header_offset = self.header_offset();
        self.bytes[header_offset + 0x1f]
    }

    fn header_offset(&self) -> usize {
        self.size() - 544
    }
}<|MERGE_RESOLUTION|>--- conflicted
+++ resolved
@@ -22,10 +22,6 @@
         let mut vec = Vec::new();
         file.read_to_end(&mut vec)?;
 
-<<<<<<< HEAD
-        let size = vec.len();
-        if size < MIN_ROM_SIZE || size > MAX_ROM_SIZE || !size.is_power_of_two() {
-=======
         Rom::from_bytes(&vec)
     }
 
@@ -33,8 +29,7 @@
         let bytes_copy = bytes.to_vec();
 
         let size = bytes_copy.len();
-        if size < MIN_ROM_SIZE || size > MAX_ROM_SIZE || size.count_ones() != 1 {
->>>>>>> 5f0f9c7c
+        if size < MIN_ROM_SIZE || size > MAX_ROM_SIZE || !size.is_power_of_two() {
             return Err(Error::new(ErrorKind::InvalidData, "Invalid ROM size"));
         }
 
